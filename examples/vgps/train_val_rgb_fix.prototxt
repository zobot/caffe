--- conflicted
+++ resolved
@@ -138,12 +138,8 @@
   bottom: "conv3"
   top: "conv3"
   softmax_param {
-<<<<<<< HEAD
-    temperature: 0.1
-=======
     engine: CAFFE
     temperature: 1.0
->>>>>>> 29471b37
   }
 }
 layers {
@@ -170,27 +166,6 @@
   }
 }
 #layers {
-<<<<<<< HEAD
-#  name: "fc1_smaller"
-#  type: INNER_PRODUCT
-#  bottom: "image_features"
-#  top: "image_features_smaller"
-#  blobs_lr: 5
-#  blobs_lr: 10
-#  weight_decay: 1
-#  weight_decay: 0
-#  inner_product_param {
-#    num_output: 10
-#    weight_filler {
-#      type: "gaussian"
-#      std: 0.01
-#    }
-#    bias_filler {
-#      type: "constant"
-#      value: 0
-#    }
-#  }
-=======
   #name: "fc1_smaller"
   #type: INNER_PRODUCT
   #bottom: "image_features"
@@ -210,7 +185,6 @@
       #value: 0
     #}
   #}
->>>>>>> 29471b37
 #}
 # Concat image layers and joint states
 layers {
